[package]
name = "stdout-channel"
<<<<<<< HEAD
version = "0.2.0"
=======
version = "0.2.1"
>>>>>>> 1a40fee0
authors = ["Daniel Boline <ddboline@gmail.com>"]
edition = "2018"

# See more keys and their definitions at https://doc.rust-lang.org/cargo/reference/manifest.html

[dependencies]
anyhow = "1.0"
deadqueue = "0.1"
tokio = {version="0.3", features=["io-std", "io-util", "sync", "rt-multi-thread"]}
stack-string = { git = "https://github.com/ddboline/stack-string-rs.git", tag="0.1.9", features=["postgres_types"] }

[dev-dependencies]
tokio = {version="0.3", features=["rt-multi-thread", "macros"]}<|MERGE_RESOLUTION|>--- conflicted
+++ resolved
@@ -1,10 +1,6 @@
 [package]
 name = "stdout-channel"
-<<<<<<< HEAD
-version = "0.2.0"
-=======
 version = "0.2.1"
->>>>>>> 1a40fee0
 authors = ["Daniel Boline <ddboline@gmail.com>"]
 edition = "2018"
 
